--- conflicted
+++ resolved
@@ -1,20 +1,12 @@
 package web
 
 import (
-<<<<<<< HEAD
 	"crypto/sha256"
 	"fmt"
-	"io"
 	"net/http"
 
 	"github.com/Aditya-Bhalerao/cohereDB/db"
 	"github.com/Aditya-Bhalerao/cohereDB/utils"
-	"github.com/dgraph-io/badger/v4"
-=======
-	"net/http"
-
-	"github.com/Aditya-Bhalerao/cohereDB/db"
->>>>>>> f5a5b0c4
 )
 
 type Server struct {
@@ -48,7 +40,6 @@
 // Method to start the server
 func (s *Server) Start() error {
 	return http.ListenAndServe(s.addr, nil)
-<<<<<<< HEAD
 }
 
 // Hash the key and return the shard number
@@ -94,122 +85,4 @@
 	utils.Logger.Info().Msgf("[FORWARD] Successfully forwarded request to %s, status: %d", targetAddr, resp.StatusCode)
 
 	return resp, nil
-}
-
-// GetHandler handles read requests
-func (s *Server) GetHandler(w http.ResponseWriter, r *http.Request) {
-	w.Header().Set("Content-Type", "application/json")
-	r.ParseForm()
-	key := r.Form.Get("key")
-
-	targetShard := s.getShard(key)
-	if targetShard != s.shardIdx {
-		targetAddr := (*s.serverAddrs)[targetShard]
-		utils.Logger.Info().Msgf("[GET] Key %s belongs to shard %d, forwarding to %s", key, targetShard, targetAddr)
-
-		resp, err := s.ForwardRequest(targetAddr, r)
-		if err != nil {
-			utils.Logger.Error().Msgf("[GET] Error forwarding request for key %s to %s: %v", key, targetAddr, err)
-			http.Error(w, `{"error": "Failed to forward request"}`, http.StatusInternalServerError)
-			return
-		}
-		defer resp.Body.Close()
-		io.Copy(w, resp.Body)
-		return
-	}
-
-	value, err := s.db.GetKey(key)
-	if err != nil {
-		if err == badger.ErrKeyNotFound {
-			utils.Logger.Error().Msgf("[GET] Key %s not found in shard %d", key, s.shardIdx)
-			http.Error(w, fmt.Sprintf(`{"error": "Key '%s' not found"}`, key), http.StatusNotFound)
-			return
-		}
-		utils.Logger.Error().Msgf("[GET] Error retrieving key %s from shard %d: %v", key, s.shardIdx, err)
-		http.Error(w, fmt.Sprintf(`{"error": "Failed to get key '%s': %v"}`, key, err), http.StatusInternalServerError)
-		return
-	}
-
-	utils.Logger.Info().Msgf("[GET] Successfully retrieved key %s from shard %d", key, s.shardIdx)
-
-	response := fmt.Sprintf(`{%q}`, value)
-	w.Write([]byte(response))
-}
-
-func (s *Server) SetHandler(w http.ResponseWriter, r *http.Request) {
-	w.Header().Set("Content-Type", "application/json")
-	r.ParseForm()
-	key := r.Form.Get("key")
-	value := r.Form.Get("value")
-
-	targetShard := s.getShard(key)
-	if targetShard != s.shardIdx {
-		targetAddr := (*s.serverAddrs)[targetShard]
-
-		utils.Logger.Info().Msgf("[SET] Key %s belongs to shard %d, forwarding to %s", key, targetShard, targetAddr)
-
-		resp, err := s.ForwardRequest(targetAddr, r)
-		if err != nil {
-			utils.Logger.Error().Msgf("[SET] Error forwarding request for key %s to %s: %v", key, targetAddr, err)
-			http.Error(w, `{"error": "Failed to forward request"}`, http.StatusInternalServerError)
-			return
-		}
-		defer resp.Body.Close()
-		io.Copy(w, resp.Body)
-		return
-	}
-
-	err := s.db.SetKey(key, value)
-	if err != nil {
-		utils.Logger.Error().Msgf("[SET] Error setting key %s on shard %d: %v", key, s.shardIdx, err)
-		http.Error(w, fmt.Sprintf(`{"error": "Failed to set key '%s': %v"}`, key, err), http.StatusInternalServerError)
-		return
-	}
-
-	utils.Logger.Info().Msgf("[SET] Successfully set key %s on shard %d", key, s.shardIdx)
-
-	response := fmt.Sprintf(`{"message": "Key '%s' set successfully"}`, key)
-	w.Write([]byte(response))
-}
-
-func (s *Server) DeleteHandler(w http.ResponseWriter, r *http.Request) {
-	w.Header().Set("Content-Type", "application/json")
-	r.ParseForm()
-	key := r.Form.Get("key")
-
-	targetShard := s.getShard(key)
-	if targetShard != s.shardIdx {
-		targetAddr := (*s.serverAddrs)[targetShard]
-
-		utils.Logger.Info().Msgf("[DELETE] Key %s belongs to shard %d, forwarding to %s", key, targetShard, targetAddr)
-
-		resp, err := s.ForwardRequest(targetAddr, r)
-		if err != nil {
-			utils.Logger.Error().Msgf("[DELETE] Error forwarding delete request for key %s to %s: %v", key, targetAddr, err)
-			http.Error(w, `{"error": "Failed to forward request"}`, http.StatusInternalServerError)
-			return
-		}
-		defer resp.Body.Close()
-		io.Copy(w, resp.Body)
-		return
-	}
-
-	err := s.db.DeleteKey(key)
-	if err != nil {
-		if err == badger.ErrKeyNotFound {
-			utils.Logger.Error().Msgf("[DELETE] Key %s not found in shard %d", key, s.shardIdx)
-			http.Error(w, fmt.Sprintf(`{"error": "Key '%s' not found"}`, key), http.StatusNotFound)
-			return
-		}
-		utils.Logger.Error().Msgf("[DELETE] Error deleting key %s from shard %d: %v", key, s.shardIdx, err)
-		http.Error(w, fmt.Sprintf(`{"error": "Failed to delete key '%s': %v"}`, key, err), http.StatusInternalServerError)
-		return
-	}
-
-	utils.Logger.Info().Msgf("[DELETE] Successfully deleted key %s from shard %d", key, s.shardIdx)
-
-	response := fmt.Sprintf(`{"message": "Key '%s' deleted successfully"}`, key)
-	w.Write([]byte(response))
-=======
->>>>>>> f5a5b0c4
 }